import { Metadata } from "next";
import { generateAIMetaTags } from "./ai-seo";

export interface ProjectStructuredData {
  name: string;
  description: string;
  image?: string;
  dateCreated?: string;
  dateModified?: string;
  author: string;
  keywords?: string[];
  programmingLanguage?: string[];
  applicationCategory?: string;
}

export interface AIOptimizedMetadata {
  title: string;
  description: string;
  summary?: string; // Concise TL;DR for AI systems
  expertise?: string[]; // Areas of expertise for this page
  context?: string; // Additional context for AI understanding
  author?: {
    name: string;
    title: string;
    credentials: string[];
  };
  datePublished?: string;
  dateModified?: string;
  readingTime?: number; // Estimated reading time in minutes
}

export const siteConfig = {
  name: "Isaac Vazquez",
  title: "Technical Product Manager | UC Berkeley MBA Candidate | Austin & Bay Area",
  description: "Technical Product Manager and UC Berkeley Haas MBA Candidate '27 with 6+ years experience in civic tech and SaaS. Building mission-driven products that balance user insight, data-driven decisions, and cross-functional collaboration across Austin and San Francisco Bay Area.",
  url: "https://isaacavazquez.com",
  ogImage: "/favicon.png", // TODO: Create proper 1200x630 OG image for optimal social media sharing
  links: {
    twitter: "https://twitter.com/isaacvazquez",
    github: "https://github.com/IsaacAVazquez",
    linkedin: "https://linkedin.com/in/isaac-vazquez",
  },
  keywords: [
    // Name & Primary Identity
    "Isaac Vazquez",
    "Isaac Vazquez Product Manager",
    "Isaac Vazquez UC Berkeley",
    "Isaac Vazquez Haas MBA",
    "Isaac A Vazquez",

    // Core Product Management Keywords
    "Technical Product Manager",
    "Product Manager",
    "Associate Product Manager",
    "APM",
    "Product Strategy",
    "Product Discovery",
    "Product Operations",
    "Product-Led Growth",
    "Product Roadmapping",
    "Product Leadership",

    // Location-based Keywords
    "Product Manager Austin TX",
    "Product Manager Austin Texas",
    "Product Manager Bay Area",
    "Product Manager San Francisco",
    "Product Manager Berkeley CA",
    "Austin Product Leader",
    "Bay Area Product Manager",
    "Product Manager California",
    "Remote Product Manager",

    // Education & Credentials
    "UC Berkeley MBA",
    "UC Berkeley Haas MBA",
    "Berkeley Haas MBA Candidate",
    "MBA Product Manager",
    "MBA Candidate Product Management",
    "Consortium Fellow",
    "Haas School of Business",

    // Industry & Domain Expertise
    "Civic Tech Product Manager",
    "SaaS Product Manager",
    "Mission-Driven Product Manager",
    "Voter Engagement Technology",
    "Political Technology Product Manager",
    "Social Impact Product Manager",
    "B2B SaaS Product Manager",
    "GovTech Product Manager",

    // Core Competencies
    "Cross-Functional Leadership",
    "Stakeholder Management",
    "Go-to-Market Strategy",
    "GTM Strategy",
    "Data-Driven Product Decisions",
    "Product Analytics",
    "Experimentation Strategy",
    "A/B Testing Product Manager",
    "User Research",
    "Product Discovery Methods",
    "Product Market Fit",
    "Customer Discovery",
    "Product Prioritization",
    "Feature Prioritization",

    // Technical Background
    "Quality Engineering",
    "QA Engineer to Product Manager",
    "Technical Product Leadership",
    "Test Automation Strategy",
    "Quality Assurance Leadership",
    "Technical Product Manager Background",
    "Engineering Background Product Manager",

    // Career Development
    "Product Manager Portfolio",
    "Product Management Case Studies",
    "Product Management Consulting",
    "Product Manager Career Transition",
    "From QA to Product Management",
    "Career Pivot to Product Management",

    // Specific Skills
    "SQL for Product Managers",
    "Data Analysis Product Manager",
    "Agile Product Management",
    "Scrum Product Owner",
    "Product Metrics",
    "KPI Definition",
    "OKR Product Management",
    "Cypress Automation",
    "SQL Product Manager",
    "API Product Management",

    // Job Search Keywords
    "Product Manager Jobs Austin",
    "Product Manager Jobs Bay Area",
    "Product Manager Jobs San Francisco",
    "APM Jobs",
  ],
};

export function constructMetadata({
  title = siteConfig.title,
  description = siteConfig.description,
  image = siteConfig.ogImage,
  icons = "/favicon.png",
  noIndex = false,
  canonicalUrl,
  aiMetadata,
}: {
  title?: string;
  description?: string;
  image?: string;
  icons?: string;
  noIndex?: boolean;
  canonicalUrl?: string;
  aiMetadata?: {
    expertise?: string[];
    specialty?: string;
    profession?: string;
    industry?: string[];
    topics?: string[];
    contentType?: string;
    context?: string;
    summary?: string;
    primaryFocus?: string;
  };
} = {}): Metadata {
  // Generate AI-specific meta tags
  const aiTags = aiMetadata ? generateAIMetaTags(aiMetadata) : {};

  return {
    title: {
      default: `${siteConfig.name} – ${siteConfig.title}`,
      template: `%s | ${siteConfig.name}`,
    },
    description,
    keywords: siteConfig.keywords,
    authors: [{ name: siteConfig.name, url: siteConfig.url }],
    creator: siteConfig.name,
    publisher: siteConfig.name,
    formatDetection: {
      email: false,
      address: false,
      telephone: false,
    },
    openGraph: {
      type: "website",
      locale: "en_US",
      url: siteConfig.url,
      title: `${siteConfig.name} – ${title}`,
      description,
      siteName: siteConfig.name,
      images: [
        {
          url: siteConfig.url + image,
          width: 1200,
          height: 630,
          alt: `${siteConfig.name} – ${title}`,
        },
      ],
    },
    twitter: {
      card: "summary_large_image",
      title: `${siteConfig.name} – ${title}`,
      description,
      images: [siteConfig.url + image],
      creator: "@isaacvazquez",
      site: "@isaacvazquez",
    },
    icons,
    metadataBase: new URL(siteConfig.url),
    alternates: {
      canonical: canonicalUrl || siteConfig.url,
      languages: {
        'en-US': canonicalUrl || siteConfig.url,
      },
    },
    robots: noIndex ? {
      index: false,
      follow: false,
      nocache: true,
    } : {
      index: true,
      follow: true,
      googleBot: {
        index: true,
        follow: true,
        'max-video-preview': -1,
        'max-image-preview': 'large',
        'max-snippet': -1,
      },
<<<<<<< HEAD
    }),
    // Add AI-specific meta tags
    other: {
      ...aiTags,
=======
    },
    verification: {
      // Add Google Search Console verification if available
      // google: 'your-google-site-verification-code',
>>>>>>> b5b596a8
    },
  };
}

export function generateProjectStructuredData(project: ProjectStructuredData): object {
  return {
    "@context": "https://schema.org",
    "@type": "SoftwareApplication",
    "name": project.name,
    "description": project.description,
    "image": project.image,
    "dateCreated": project.dateCreated,
    "dateModified": project.dateModified || new Date().toISOString(),
    "author": {
      "@type": "Person",
      "name": project.author,
      "url": siteConfig.url,
    },
    "keywords": project.keywords?.join(", "),
    "programmingLanguage": project.programmingLanguage,
    "applicationCategory": project.applicationCategory || "WebApplication",
    "operatingSystem": "Any",
    "url": siteConfig.url,
    "offers": {
      "@type": "Offer",
      "price": "0",
      "priceCurrency": "USD"
    }
  };
}

export function generateBreadcrumbStructuredData(items: { name: string; url: string }[]): object {
  return {
    "@context": "https://schema.org",
    "@type": "BreadcrumbList",
    "itemListElement": items.map((item, index) => ({
      "@type": "ListItem",
      "position": index + 1,
      "name": item.name,
      "item": item.url.startsWith('http') ? item.url : `${siteConfig.url}${item.url}`
    }))
  };
}

/**
 * Generate AI-optimized metadata for pages
 * Includes clear summaries, expertise markers, and context for AI systems
 */
export function generateAIOptimizedMetadata(
  pageData: AIOptimizedMetadata
): Metadata {
  const {
    title,
    description,
    summary,
    expertise,
    context,
    author,
    datePublished,
    dateModified,
    readingTime,
  } = pageData;

  // Construct enhanced description with AI-friendly structure
  let enhancedDescription = description;
  if (summary) {
    enhancedDescription = `${summary} | ${description}`;
  }
  if (expertise && expertise.length > 0) {
    enhancedDescription += ` | Expertise: ${expertise.join(", ")}`;
  }

  // Build metadata
  const metadata: Metadata = {
    title: `${title} | ${siteConfig.name}`,
    description: enhancedDescription,
    keywords: [
      ...siteConfig.keywords,
      ...(expertise || []),
    ],
    authors: author
      ? [{ name: author.name, url: siteConfig.url }]
      : [{ name: siteConfig.name, url: siteConfig.url }],
    creator: siteConfig.name,
    publisher: siteConfig.name,
    openGraph: {
      type: "website",
      locale: "en_US",
      url: siteConfig.url,
      title: `${title} | ${siteConfig.name}`,
      description: enhancedDescription,
      siteName: siteConfig.name,
      images: [
        {
          url: `${siteConfig.url}${siteConfig.ogImage}`,
          width: 1200,
          height: 630,
          alt: `${title} | ${siteConfig.name}`,
        },
      ],
    },
    twitter: {
      card: "summary_large_image",
      title: `${title} | ${siteConfig.name}`,
      description: enhancedDescription,
      images: [`${siteConfig.url}${siteConfig.ogImage}`],
      creator: "@isaacvazquez",
    },
    other: {
      // AI-specific metadata for better understanding
      "ai:summary": summary || description,
      "ai:expertise": expertise?.join(", ") || "",
      "ai:context": context || "",
      "ai:readingTime": readingTime ? `${readingTime} minutes` : "",
      ...(datePublished && { "article:published_time": datePublished }),
      ...(dateModified && { "article:modified_time": dateModified }),
    },
  };

  return metadata;
}

/**
 * Generate Person structured data with enhanced credentials
 */
export function generatePersonStructuredData(options?: {
  includeCredentials?: boolean;
  includeSocials?: boolean;
  includeOrganizations?: boolean;
}): object {
  const {
    includeCredentials = true,
    includeSocials = true,
    includeOrganizations = true,
  } = options || {};

  const personData: Record<string, unknown> = {
    "@context": "https://schema.org",
    "@type": "Person",
    "name": siteConfig.name,
    "jobTitle": "Technical Product Manager",
    "description": siteConfig.description,
    "url": siteConfig.url,
    "image": `${siteConfig.url}/og-image.png`,
  };

  if (includeSocials) {
    personData["sameAs"] = [
      siteConfig.links.linkedin,
      siteConfig.links.github,
    ];
  }

  if (includeCredentials) {
    personData["knowsAbout"] = [
      "Product Management",
      "Product Strategy",
      "Technical Product Leadership",
      "Quality Assurance",
      "Test Automation",
      "Civic Technology",
      "SaaS Platforms",
      "Data Analytics",
      "Cross-functional Leadership",
      "User Research",
      "Experimentation Strategy",
    ];

    personData["hasCredential"] = [
      {
        "@type": "EducationalOccupationalCredential",
        "credentialCategory": "degree",
        "name": "MBA Candidate",
        "educationalLevel": "Master's Degree",
        "recognizedBy": {
          "@type": "CollegeOrUniversity",
          "name": "UC Berkeley Haas School of Business",
        },
      },
      {
        "@type": "EducationalOccupationalCredential",
        "credentialCategory": "award",
        "name": "Consortium Fellow",
      },
      {
        "@type": "EducationalOccupationalCredential",
        "credentialCategory": "award",
        "name": "MLT Professional Development Fellow",
      },
    ];
  }

  if (includeOrganizations) {
    personData["worksFor"] = {
      "@type": "Organization",
      "name": "Civitech",
      "description": "Civic technology company specializing in voter engagement platforms",
    };

    personData["alumniOf"] = [
      {
        "@type": "CollegeOrUniversity",
        "name": "UC Berkeley Haas School of Business",
        "sameAs": "https://haas.berkeley.edu",
      },
      {
        "@type": "CollegeOrUniversity",
        "name": "Florida State University",
        "sameAs": "https://www.fsu.edu",
      },
    ];
  }

  return personData;
}

/**
 * Generate Article structured data for blog posts and case studies
 */
export function generateArticleStructuredData(article: {
  title: string;
  description: string;
  author?: string;
  datePublished: string;
  dateModified?: string;
  image?: string;
  keywords?: string[];
  url: string;
}): object {
  return {
    "@context": "https://schema.org",
    "@type": "Article",
    "headline": article.title,
    "description": article.description,
    "image": article.image || `${siteConfig.url}${siteConfig.ogImage}`,
    "datePublished": article.datePublished,
    "dateModified": article.dateModified || article.datePublished,
    "author": {
      "@type": "Person",
      "name": article.author || siteConfig.name,
      "url": siteConfig.url,
    },
    "publisher": {
      "@type": "Person",
      "name": siteConfig.name,
      "url": siteConfig.url,
    },
    "mainEntityOfPage": {
      "@type": "WebPage",
      "@id": article.url,
    },
    "keywords": article.keywords?.join(", "),
    "inLanguage": "en-US",
    "isAccessibleForFree": true,
  };
}

/**
 * Generate Organization structured data
 */
export function generateOrganizationStructuredData(org: {
  name: string;
  description: string;
  url?: string;
  logo?: string;
  location?: string;
  foundingDate?: string;
}): object {
  return {
    "@context": "https://schema.org",
    "@type": "Organization",
    "name": org.name,
    "description": org.description,
    "url": org.url,
    "logo": org.logo,
    "foundingDate": org.foundingDate,
    ...(org.location && {
      "location": {
        "@type": "Place",
        "name": org.location,
      },
    }),
  };
}

/**
 * Calculate estimated reading time from text content
 */
export function calculateReadingTime(text: string): number {
  const wordsPerMinute = 200;
  const words = text.trim().split(/\s+/).length;
  return Math.ceil(words / wordsPerMinute);
}<|MERGE_RESOLUTION|>--- conflicted
+++ resolved
@@ -234,17 +234,14 @@
         'max-image-preview': 'large',
         'max-snippet': -1,
       },
-<<<<<<< HEAD
     }),
     // Add AI-specific meta tags
     other: {
       ...aiTags,
-=======
     },
     verification: {
       // Add Google Search Console verification if available
       // google: 'your-google-site-verification-code',
->>>>>>> b5b596a8
     },
   };
 }
