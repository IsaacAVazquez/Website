import { constructMetadata } from "@/lib/seo";
import { StructuredData } from "@/components/StructuredData";
import HomeContent from "@/components/HomeContent";

import { ModernHero } from "@/components/ModernHero";
import { PageSummary } from "@/components/ui/PageSummary";
import { ExpertSignalGroup } from "@/components/ui/ExpertSignal";
import { motion } from "framer-motion";
import { personalMetrics } from "@/constants/personal";
import Image from "next/image";
import { IconCode } from "@tabler/icons-react";

// Note: Metadata is defined in metadata.ts and imported by Next.js automatically

// Clean Timeline Item Component - Pentagram Style
const TimelineItem = ({ item, index }: { item: typeof personalMetrics.careerTimeline[0]; index: number }) => {
  return (
    <motion.div
      initial={{ opacity: 0, y: 20 }}
      whileInView={{ opacity: 1, y: 0 }}
      viewport={{ once: true, margin: "-100px" }}
      transition={{ duration: 0.6, delay: index * 0.1 }}
      className="pentagram-card pentagram-card-hover group"
    >
      {/* Header Section */}
      <div className="flex items-start justify-between gap-6 mb-4">
        <div className="flex-1">
          <h3 className="text-2xl md:text-3xl font-bold text-[#2D1B12] dark:text-[#FFFCF7] mb-2 leading-tight">
            {item.role}
          </h3>
          <p className="text-lg md:text-xl text-[#FF6B35] dark:text-[#FF8E53] font-semibold">
            {item.company}
          </p>
        </div>
        {item.logo && (
          <div className="w-16 h-16 rounded-sm overflow-hidden border border-black/[0.08] dark:border-white/[0.1] flex-shrink-0">
            <Image
              src={item.logo}
              alt={`${item.company} logo`}
              width={64}
              height={64}
              className="object-contain w-full h-full"
            />
          </div>
        )}
      </div>

      {/* Year */}
      <p className="editorial-caption mb-3 text-[#6B4F3D] dark:text-[#9C7A5F] font-mono">
        {item.year}
      </p>

      {/* Description */}
      <p className="editorial-body text-[#4A3426] dark:text-[#D4A88E] mb-4">
        {item.description}
      </p>

      {/* Tech Stack */}
      {item.techStack && item.techStack.length > 0 && (
        <div>
          <div className="flex items-center gap-2 mb-3">
            <IconCode className="w-4 h-4 text-[#FF6B35] dark:text-[#FF8E53]" aria-hidden="true" />
            <span className="text-sm font-semibold text-[#FF6B35] dark:text-[#FF8E53] uppercase tracking-wider">
              Technologies
            </span>
          </div>
          <div className="flex flex-wrap gap-2">
            {item.techStack.map((tech) => (
              <span
                key={tech}
                className="px-3 py-1.5 text-sm bg-[#FFFCF7] dark:bg-[#2D1B12] border border-black/[0.08] dark:border-white/[0.1] text-[#4A3426] dark:text-[#D4A88E] font-mono rounded-sm"
              >
                {tech}
              </span>
            ))}
          </div>
        </div>
      )}
    </motion.div>
  );
};

export default function Home() {
  return (
    <main
      className="min-h-screen w-full bg-white dark:bg-[#1C1410]"
      id="main-content"
      aria-label="Isaac Vazquez - Technical Product Manager Portfolio"
    >
      {/* Editorial Hero Section */}
      <header>
        <ModernHero />
      </header>

      {/* Visual Divider */}
      <div className="pentagram-divider" aria-hidden="true" />

      {/* AI-Optimized Page Summary */}
      <section className="pentagram-section bg-white dark:bg-black" aria-labelledby="page-summary">
        <div className="container-wide">
          <PageSummary
            variant="featured"
            tldr="Technical Product Manager and UC Berkeley Haas MBA Candidate with 6+ years experience in civic tech and SaaS. Proven track record in product strategy, quality engineering, and cross-functional leadership."
            summary={
              <>
                <p>
                  <strong>Isaac Vazquez</strong> is a product-focused technologist pursuing an MBA at UC Berkeley Haas School of Business. With 6+ years of experience at Civitech, Florida State University, and Open Progress, Isaac brings a unique blend of technical expertise and strategic product thinking.
                </p>
                <p>
                  As a <strong>Quality Assurance Engineer</strong> at Civitech, Isaac led initiatives that reached 60M+ users, improved NPS scores by 56%, and reduced critical defects by 90%. Now at Haas, Isaac is developing deep product management expertise to lead mission-driven products in civic tech and SaaS.
                </p>
              </>
            }
            context="Based in the Bay Area • Open to Product Manager and APM roles • Interested in civic tech, SaaS, and mission-driven startups"
          />

          {/* Expert Credentials */}
          <div className="mt-8">
            <ExpertSignalGroup
              title="Credentials & Expertise"
              variant="compact"
              columns={2}
              signals={[
                {
                  type: "education",
                  label: "UC Berkeley Haas MBA Candidate",
                  value: "Expected 2027 • Consortium Fellow • MLT Professional Development Fellow",
                  verified: true,
                },
                {
                  type: "experience",
                  label: "6+ Years in Civic Tech & SaaS",
                  value: "Quality Engineering • Product Strategy • Data Analytics",
                },
                {
                  type: "achievement",
                  label: "60M+ Users Reached",
                  value: "Led voter engagement platform initiatives at Civitech",
                },
                {
                  type: "expertise",
                  label: "Product Management Skills",
                  value: "User Research • Roadmapping • Cross-functional Leadership • Experimentation",
                },
              ]}
            />
          </div>
        </div>
      </section>

      {/* Visual Divider */}
      <div className="pentagram-divider" aria-hidden="true" />

      {/* Overview Section - Clean Editorial Layout */}
<<<<<<< HEAD
      <section
        className="pentagram-section bg-white dark:bg-[#1C1410]"
        aria-labelledby="overview-heading"
      >
=======
      <section className="pentagram-section bg-white dark:bg-[#1C1410]" aria-labelledby="overview-heading">
>>>>>>> b5b596a8
        <div className="container-wide">
          <motion.div
            initial={{ opacity: 0, y: 30 }}
            whileInView={{ opacity: 1, y: 0 }}
            viewport={{ once: true }}
            transition={{ duration: 0.8 }}
            className="max-w-6xl mx-auto"
          >
            {/* Section Header */}
<<<<<<< HEAD
            <h2
              id="overview-heading"
              className="editorial-heading text-[#2D1B12] dark:text-[#FFFCF7] mb-6"
            >
=======
            <h2 id="overview-heading" className="editorial-heading text-[#2D1B12] dark:text-[#FFFCF7] mb-6">
>>>>>>> b5b596a8
              Overview
            </h2>

            {/* Content Grid */}
            <div className="space-y-5">
              <p className="editorial-body text-[#4A3426] dark:text-[#D4A88E]">
                Product-focused technologist transitioning into product management, bringing 6+ years of experience in quality assurance, data analytics, and technology. At Civitech, I've led testing initiatives for voter engagement platforms, bridging technical execution with strategic product outcomes.
              </p>

              {/* Core Competencies */}
              <aside
                className="pentagram-card"
                aria-labelledby="core-competencies-heading"
              >
                <h3
                  id="core-competencies-heading"
                  className="editorial-subheading text-[#2D1B12] dark:text-[#FFFCF7] mb-4"
                >
                  Core Competencies
                </h3>
                <div
                  className="pentagram-grid pentagram-grid-2"
                  role="list"
                  aria-label="List of core competencies"
                >
                  <div>
                    <h4 className="text-lg font-bold text-[#FF6B35] dark:text-[#FF8E53] mb-2">
                      Product & Strategy
                    </h4>
                    <p className="text-base text-[#4A3426] dark:text-[#D4A88E] leading-relaxed">
                      User experience optimization, feature prioritization, cross-functional collaboration, stakeholder management
                    </p>
                  </div>
                  <div>
                    <h4 className="text-lg font-bold text-[#FF6B35] dark:text-[#FF8E53] mb-2">
                      Technical
                    </h4>
                    <p className="text-base text-[#4A3426] dark:text-[#D4A88E] leading-relaxed">
                      Test automation (Cypress), SQL, data analysis, API testing, Agile/Scrum methodologies
                    </p>
                  </div>
                  <div>
                    <h4 className="text-lg font-bold text-[#FF6B35] dark:text-[#FF8E53] mb-2">
                      Analytics
                    </h4>
                    <p className="text-base text-[#4A3426] dark:text-[#D4A88E] leading-relaxed">
                      Data-driven decision making, metrics definition, A/B testing, performance optimization
                    </p>
                  </div>
                  <div>
                    <h4 className="text-lg font-bold text-[#FF6B35] dark:text-[#FF8E53] mb-2">
                      Leadership
                    </h4>
                    <p className="text-base text-[#4A3426] dark:text-[#D4A88E] leading-relaxed">
                      Team mentorship, project management, diverse community advocacy
                    </p>
                  </div>
                </div>
              </aside>

              <p className="editorial-body text-[#4A3426] dark:text-[#D4A88E]">
                At the State of Florida, I analyzed large datasets to inform policy decisions, developing dashboards and reports that improved operational efficiency. As Client Services Manager at Open Progress, I managed digital campaigns for progressive causes, translating client needs into actionable strategies.
              </p>

              <p className="editorial-body text-[#4A3426] dark:text-[#D4A88E]">
                Currently pursuing an MBA at UC Berkeley Haas to deepen my product management expertise and explore venture capital opportunities in civic tech, SaaS, and mission-driven startups. Passionate about leveraging technology to create social impact and democratize access to essential services.
              </p>

              <p className="text-xl md:text-2xl text-[#2D1B12] dark:text-[#FFFCF7] font-semibold mt-6">
                Let's connect if you're interested in technology, product strategy, or social impact.
              </p>
            </div>
          </motion.div>
        </div>
      </section>

      {/* Visual Divider */}
      <div className="pentagram-divider" aria-hidden="true" />

      {/* Career Journey Section - Structured Grid */}
      <section className="pentagram-section bg-white dark:bg-[#1C1410]" aria-labelledby="career-journey-heading">
        <div className="container-wide">
          <motion.div
            initial={{ opacity: 0, y: 30 }}
            whileInView={{ opacity: 1, y: 0 }}
            viewport={{ once: true }}
            transition={{ duration: 0.8 }}
            className="max-w-6xl mx-auto"
          >
            {/* Section Header */}
            <div className="mb-8">
              <h2 id="career-journey-heading" className="editorial-heading text-[#2D1B12] dark:text-[#FFFCF7] mb-4">
                Career Journey
              </h2>
              <p className="editorial-body text-[#4A3426] dark:text-[#D4A88E] max-w-4xl">
                From Political Science graduate to QA engineer, and now an MBA candidate at UC Berkeley, my career has been a journey of continuous learning and impact. Here's a snapshot of my professional timeline.
              </p>
            </div>

            {/* Timeline Grid */}
            <div className="pentagram-grid">
              {personalMetrics.careerTimeline.map((item, index) => (
                <TimelineItem
                  key={`${item.year}-${item.role}`}
                  item={item}
                  index={index}
                />
              ))}
            </div>
          </motion.div>
        </div>
      </section>
export const metadata = constructMetadata({
  title: "Isaac Vazquez - Technical Product Manager | UC Berkeley MBA Candidate",
  description: "Product Manager & UC Berkeley Haas MBA Candidate '27 seeking APM/PM roles in Austin TX and San Francisco Bay Area. 6+ years experience in civic tech, SaaS, quality assurance leadership, and data analytics. Technical background with expertise in product strategy, cross-functional collaboration, and data-driven decision making.",
  canonicalUrl: "/",
});

export default function Home() {
  return (
    <>
      {/* ProfilePage Structured Data for Homepage */}
      <StructuredData type="ProfilePage" />

<<<<<<< HEAD
      {/* Bottom Spacing */}
      <div className="h-8" aria-hidden="true" />
    </main>
=======
      <HomeContent />
    </>
>>>>>>> b5b596a8
  );
}<|MERGE_RESOLUTION|>--- conflicted
+++ resolved
@@ -152,14 +152,11 @@
       <div className="pentagram-divider" aria-hidden="true" />
 
       {/* Overview Section - Clean Editorial Layout */}
-<<<<<<< HEAD
       <section
         className="pentagram-section bg-white dark:bg-[#1C1410]"
         aria-labelledby="overview-heading"
       >
-=======
       <section className="pentagram-section bg-white dark:bg-[#1C1410]" aria-labelledby="overview-heading">
->>>>>>> b5b596a8
         <div className="container-wide">
           <motion.div
             initial={{ opacity: 0, y: 30 }}
@@ -169,14 +166,11 @@
             className="max-w-6xl mx-auto"
           >
             {/* Section Header */}
-<<<<<<< HEAD
             <h2
               id="overview-heading"
               className="editorial-heading text-[#2D1B12] dark:text-[#FFFCF7] mb-6"
             >
-=======
             <h2 id="overview-heading" className="editorial-heading text-[#2D1B12] dark:text-[#FFFCF7] mb-6">
->>>>>>> b5b596a8
               Overview
             </h2>
 
@@ -301,13 +295,10 @@
       {/* ProfilePage Structured Data for Homepage */}
       <StructuredData type="ProfilePage" />
 
-<<<<<<< HEAD
       {/* Bottom Spacing */}
       <div className="h-8" aria-hidden="true" />
     </main>
-=======
       <HomeContent />
     </>
->>>>>>> b5b596a8
   );
 }